/****************************************************************************
 *
 *   Copyright (C) 2012 PX4 Development Team. All rights reserved.
 *   Author: @author Petri Tanskanen <petri.tanskanen@inf.ethz.ch>
 *           @author Lorenz Meier <lm@inf.ethz.ch>
 *           @author Thomas Gubler <thomasgubler@student.ethz.ch>
 *           @author Julian Oes <joes@student.ethz.ch>
 *
 * Redistribution and use in source and binary forms, with or without
 * modification, are permitted provided that the following conditions
 * are met:
 *
 * 1. Redistributions of source code must retain the above copyright
 *    notice, this list of conditions and the following disclaimer.
 * 2. Redistributions in binary form must reproduce the above copyright
 *    notice, this list of conditions and the following disclaimer in
 *    the documentation and/or other materials provided with the
 *    distribution.
 * 3. Neither the name PX4 nor the names of its contributors may be
 *    used to endorse or promote products derived from this software
 *    without specific prior written permission.
 *
 * THIS SOFTWARE IS PROVIDED BY THE COPYRIGHT HOLDERS AND CONTRIBUTORS
 * "AS IS" AND ANY EXPRESS OR IMPLIED WARRANTIES, INCLUDING, BUT NOT
 * LIMITED TO, THE IMPLIED WARRANTIES OF MERCHANTABILITY AND FITNESS
 * FOR A PARTICULAR PURPOSE ARE DISCLAIMED. IN NO EVENT SHALL THE
 * COPYRIGHT OWNER OR CONTRIBUTORS BE LIABLE FOR ANY DIRECT, INDIRECT,
 * INCIDENTAL, SPECIAL, EXEMPLARY, OR CONSEQUENTIAL DAMAGES (INCLUDING,
 * BUT NOT LIMITED TO, PROCUREMENT OF SUBSTITUTE GOODS OR SERVICES; LOSS
 * OF USE, DATA, OR PROFITS; OR BUSINESS INTERRUPTION) HOWEVER CAUSED
 * AND ON ANY THEORY OF LIABILITY, WHETHER IN CONTRACT, STRICT
 * LIABILITY, OR TORT (INCLUDING NEGLIGENCE OR OTHERWISE) ARISING IN
 * ANY WAY OUT OF THE USE OF THIS SOFTWARE, EVEN IF ADVISED OF THE
 * POSSIBILITY OF SUCH DAMAGE.
 *
 ****************************************************************************/

/**
 * @file commander.c
 * Main system state machine implementation.
 */

#include "commander.h"

#include <nuttx/config.h>
#include <pthread.h>
#include <stdio.h>
#include <stdlib.h>
#include <stdbool.h>
#include <string.h>
#include <unistd.h>
#include <fcntl.h>
#include <errno.h>
#include <debug.h>
#include <sys/prctl.h>
#include <v1.0/common/mavlink.h>
#include <string.h>
#include <arch/board/drv_led.h>
#include <arch/board/up_hrt.h>
#include <arch/board/drv_tone_alarm.h>
#include <arch/board/up_hrt.h>
#include "state_machine_helper.h"
#include "systemlib/systemlib.h"
#include <math.h>
#include <poll.h>
#include <uORB/uORB.h>
#include <uORB/topics/sensor_combined.h>
#include <uORB/topics/manual_control_setpoint.h>
#include <uORB/topics/offboard_control_setpoint.h>
#include <uORB/topics/vehicle_gps_position.h>
#include <uORB/topics/vehicle_command.h>
#include <uORB/topics/subsystem_info.h>
#include <uORB/topics/actuator_controls.h>
#include <mavlink/mavlink_log.h>

#include <systemlib/param/param.h>
#include <systemlib/systemlib.h>
#include <systemlib/err.h>

/* XXX MOVE CALIBRATION TO SENSORS APP THREAD */
#include <drivers/drv_accel.h>
#include <drivers/drv_gyro.h>
#include <drivers/drv_mag.h>
#include <drivers/drv_baro.h>


PARAM_DEFINE_INT32(SYS_FAILSAVE_LL, 0);	/**< Go into low-level failsafe after 0 ms */
//PARAM_DEFINE_INT32(SYS_FAILSAVE_HL, 0);	/**< Go into high-level failsafe after 0 ms */

#include <arch/board/up_cpuload.h>
extern struct system_load_s system_load;

/* Decouple update interval and hysteris counters, all depends on intervals */
#define COMMANDER_MONITORING_INTERVAL 50000
#define COMMANDER_MONITORING_LOOPSPERMSEC (1/(COMMANDER_MONITORING_INTERVAL/1000.0f))
#define LOW_VOLTAGE_BATTERY_COUNTER_LIMIT (LOW_VOLTAGE_BATTERY_HYSTERESIS_TIME_MS*COMMANDER_MONITORING_LOOPSPERMSEC)
#define CRITICAL_VOLTAGE_BATTERY_COUNTER_LIMIT (CRITICAL_VOLTAGE_BATTERY_HYSTERESIS_TIME_MS*COMMANDER_MONITORING_LOOPSPERMSEC)

#define STICK_ON_OFF_LIMIT 0.75f
#define STICK_THRUST_RANGE 1.0f
#define STICK_ON_OFF_HYSTERESIS_TIME_MS 1000
#define STICK_ON_OFF_COUNTER_LIMIT (STICK_ON_OFF_HYSTERESIS_TIME_MS*COMMANDER_MONITORING_LOOPSPERMSEC)

#define GPS_FIX_TYPE_2D 2
#define GPS_FIX_TYPE_3D 3
#define GPS_QUALITY_GOOD_HYSTERIS_TIME_MS 5000
#define GPS_QUALITY_GOOD_COUNTER_LIMIT (GPS_QUALITY_GOOD_HYSTERIS_TIME_MS*COMMANDER_MONITORING_LOOPSPERMSEC)

/* File descriptors */
static int leds;
static int buzzer;
static int mavlink_fd;
static bool commander_initialized = false;
static struct vehicle_status_s current_status; /**< Main state machine */
static orb_advert_t stat_pub;

// static uint16_t nofix_counter = 0;
// static uint16_t gotfix_counter = 0;

static unsigned int failsafe_lowlevel_timeout_ms;

static bool thread_should_exit = false;		/**< Deamon exit flag */
static bool thread_running = false;		/**< Deamon status flag */
static int deamon_task;				/**< Handle of deamon task / thread */

/* pthread loops */
static void *orb_receive_loop(void *arg);

__EXPORT int commander_main(int argc, char *argv[]);

/**
 * Mainloop of commander.
 */
int commander_thread_main(int argc, char *argv[]);

static int buzzer_init(void);
static void buzzer_deinit(void);
static int led_init(void);
static void led_deinit(void);
static int led_toggle(int led);
static int led_on(int led);
static int led_off(int led);
static int pm_save_eeprom(bool only_unsaved);
static void do_gyro_calibration(int status_pub, struct vehicle_status_s *status);
static void do_mag_calibration(int status_pub, struct vehicle_status_s *status);
static void do_accel_calibration(int status_pub, struct vehicle_status_s *status);
static void handle_command(int status_pub, struct vehicle_status_s *current_status, struct vehicle_command_s *cmd);

int trigger_audio_alarm(uint8_t old_mode, uint8_t old_state, uint8_t new_mode, uint8_t new_state);



/**
 * Print the correct usage.
 */
static void usage(const char *reason);

/**
 * Sort calibration values.
 *
 * Sorts the calibration values with bubble sort.
 *
 * @param a 	The array to sort
 * @param n 	The number of entries in the array
 */
// static void cal_bsort(float a[], int n);

static int buzzer_init()
{
	buzzer = open("/dev/tone_alarm", O_WRONLY);

	if (buzzer < 0) {
		fprintf(stderr, "[commander] Buzzer: open fail\n");
		return ERROR;
	}

	return 0;
}

static void buzzer_deinit()
{
	close(buzzer);
}


static int led_init()
{
	leds = open("/dev/led", O_RDONLY | O_NONBLOCK);

	if (leds < 0) {
		fprintf(stderr, "[commander] LED: open fail\n");
		return ERROR;
	}

	if (ioctl(leds, LED_ON, LED_BLUE) || ioctl(leds, LED_ON, LED_AMBER)) {
		fprintf(stderr, "[commander] LED: ioctl fail\n");
		return ERROR;
	}

	return 0;
}

static void led_deinit()
{
	close(leds);
}

static int led_toggle(int led)
{
	static int last_blue = LED_ON;
	static int last_amber = LED_ON;

	if (led == LED_BLUE) last_blue = (last_blue == LED_ON) ? LED_OFF : LED_ON;

	if (led == LED_AMBER) last_amber = (last_amber == LED_ON) ? LED_OFF : LED_ON;

	return ioctl(leds, ((led == LED_BLUE) ? last_blue : last_amber), led);
}

static int led_on(int led)
{
	return ioctl(leds, LED_ON, led);
}

static int led_off(int led)
{
	return ioctl(leds, LED_OFF, led);
}

enum AUDIO_PATTERN {
	AUDIO_PATTERN_ERROR = 1,
	AUDIO_PATTERN_NOTIFY_POSITIVE = 2,
	AUDIO_PATTERN_NOTIFY_NEUTRAL = 3,
	AUDIO_PATTERN_NOTIFY_NEGATIVE = 4,
	AUDIO_PATTERN_TETRIS = 5
};

int trigger_audio_alarm(uint8_t old_mode, uint8_t old_state, uint8_t new_mode, uint8_t new_state) {

	/* Trigger alarm if going into any error state */
	if (((new_state == SYSTEM_STATE_GROUND_ERROR) && (old_state != SYSTEM_STATE_GROUND_ERROR)) ||
		((new_state == SYSTEM_STATE_MISSION_ABORT) && (old_state != SYSTEM_STATE_MISSION_ABORT))) {
		ioctl(buzzer, TONE_SET_ALARM, 0);
		ioctl(buzzer, TONE_SET_ALARM, AUDIO_PATTERN_ERROR);
	}

	/* Trigger neutral on arming / disarming */
	if (((new_state == SYSTEM_STATE_GROUND_READY) && (old_state != SYSTEM_STATE_GROUND_READY))) {
		ioctl(buzzer, TONE_SET_ALARM, 0);
		ioctl(buzzer, TONE_SET_ALARM, AUDIO_PATTERN_NOTIFY_NEUTRAL);
	}

	/* Trigger Tetris on being bored */

	return 0;
}

static const char *parameter_file = "/eeprom/parameters";

static int pm_save_eeprom(bool only_unsaved)
{
	/* delete the file in case it exists */
	unlink(parameter_file);

	/* create the file */
	int fd = open(parameter_file, O_WRONLY | O_CREAT | O_EXCL);

	if (fd < 0) {
		warn("opening '%s' for writing failed", parameter_file);
		return -1;
	}

	int result = param_export(fd, only_unsaved);
	close(fd);

	if (result != 0) {
		unlink(parameter_file);
		warn("error exporting parameters to '%s'", parameter_file);
		return -2;
	}

	return 0;
}

void do_mag_calibration(int status_pub, struct vehicle_status_s *status)
{
	/* set to mag calibration mode */
	status->flag_preflight_mag_calibration = true;
	state_machine_publish(status_pub, status, mavlink_fd);

	int sub_sensor_combined = orb_subscribe(ORB_ID(sensor_combined));
	struct sensor_combined_s raw;

	/* 30 seconds */
	uint64_t calibration_interval = 30 * 1000 * 1000;
	unsigned int calibration_counter = 0;

	float mag_max[3] = {FLT_MIN, FLT_MIN, FLT_MIN};
	float mag_min[3] = {FLT_MAX, FLT_MAX, FLT_MAX};

	int fd = open(MAG_DEVICE_PATH, 0);
	struct mag_scale mscale_null = {
		0.0f,
		1.0f,
		0.0f,
		1.0f,
		0.0f,
		1.0f,
	};
	if (OK != ioctl(fd, MAGIOCSSCALE, (long unsigned int)&mscale_null)) {
		warn("WARNING: failed to set scale / offsets for mag");
		mavlink_log_info(mavlink_fd, "[commander] failed to set scale / offsets for mag");
	}

	close(fd);

	uint64_t calibration_start = hrt_absolute_time();

	uint64_t axis_deadline = hrt_absolute_time();
	uint64_t calibration_deadline = hrt_absolute_time() + calibration_interval;

	const char axislabels[3] = { 'X', 'Y', 'Z'};
	int axis_index = 0;

	while (hrt_absolute_time() < calibration_deadline) {

		/* wait blocking for new data */
		struct pollfd fds[1] = { { .fd = sub_sensor_combined, .events = POLLIN } };

		/* user guidance */
		if (hrt_absolute_time() > axis_deadline &&
			axis_index < 3) {
			char buf[50];
			sprintf(buf, "[commander] Please rotate around %c", axislabels[axis_index]);
			mavlink_log_info(mavlink_fd, buf);
		
			axis_deadline += calibration_interval / 3;
			axis_index++;
		}

		if (!(axis_index < 3)) {
			continue;
		}

		// int axis_left = (int64_t)axis_deadline - (int64_t)hrt_absolute_time();

		// if ((axis_left / 1000) == 0 && axis_left > 0) {
		// 	char buf[50];
		// 	sprintf(buf, "[commander] %d seconds left for axis %c", axis_left, axislabels[axis_index]);
		// 	mavlink_log_info(mavlink_fd, buf);
		// }

		if (poll(fds, 1, 1000)) {
			orb_copy(ORB_ID(sensor_combined), sub_sensor_combined, &raw);
			/* get min/max values */

			/* ignore other axes */
			if (raw.magnetometer_ga[axis_index] < mag_min[axis_index]) {
				mag_min[axis_index] = raw.magnetometer_ga[axis_index];
			}
			else if (raw.magnetometer_ga[axis_index] > mag_max[axis_index]) {
				mag_max[axis_index] = raw.magnetometer_ga[axis_index];
			}

			// if (raw.magnetometer_ga[1] < mag_min[1]) {
			// 	mag_min[1] = raw.magnetometer_ga[1];
			// }
			// else if (raw.magnetometer_ga[1] > mag_max[1]) {
			// 	mag_max[1] = raw.magnetometer_ga[1];
			// }

			// if (raw.magnetometer_ga[2] < mag_min[2]) {
			// 	mag_min[2] = raw.magnetometer_ga[2];
			// }
			// else if (raw.magnetometer_ga[2] > mag_max[2]) {
			// 	mag_max[2] = raw.magnetometer_ga[2];
			// }

			calibration_counter++;
		} else {
			/* any poll failure for 1s is a reason to abort */
			mavlink_log_info(mavlink_fd, "[commander] mag cal canceled");
			break;
		}
	}

<<<<<<< HEAD
	usleep(200000);

	mavlink_log_info(mavlink_fd, "[commander] mag calibration done");

=======
>>>>>>> 3ccc6849
	/* disable calibration mode */
	status->flag_preflight_mag_calibration = false;
	state_machine_publish(status_pub, status, mavlink_fd);

	float mag_offset[3];

	/**
	 * The offset is subtracted from the sensor values, so the result is the
	 * POSITIVE number that has to be subtracted from the sensor data
	 * to shift the center to zero
	 *
	 * offset = max - ((max - min) / 2.0f)
	 *
	 * which reduces to
	 *
	 * offset = (max + min) / 2.0f
	 */

	mag_offset[0] = (mag_max[0] + mag_min[0]) / 2.0f;
	mag_offset[1] = (mag_max[1] + mag_min[1]) / 2.0f;
	mag_offset[2] = (mag_max[2] + mag_min[2]) / 2.0f;

<<<<<<< HEAD
	if (!isfinite(mag_offset[0]) || !isfinite(mag_offset[1]) || !isfinite(mag_offset[2]))
	{
		mavlink_log_info(mavlink_fd, "[commander] mag cal aborted: NaN");
	}

	//char buf[52];

	//sprintf(buf, "mag off x: %4.4f, y: %4.4f, z: %4.4f\n",(double)mag_offset[0],(double)mag_offset[0],(double)mag_offset[2]);
	//mavlink_log_info(mavlink_fd, buf);
=======
	if (isfinite(mag_offset[0]) && isfinite(mag_offset[1]) && isfinite(mag_offset[2])) {
>>>>>>> 3ccc6849

		/* announce and set new offset */

		if (param_set(param_find("SENS_MAG_XOFF"), &(mag_offset[0]))) {
			fprintf(stderr, "[commander] Setting X mag offset failed!\n");
		}

		if (param_set(param_find("SENS_MAG_YOFF"), &(mag_offset[1]))) {
			fprintf(stderr, "[commander] Setting Y mag offset failed!\n");
		}

		if (param_set(param_find("SENS_MAG_ZOFF"), &(mag_offset[2]))) {
			fprintf(stderr, "[commander] Setting Z mag offset failed!\n");
		}

		fd = open(MAG_DEVICE_PATH, 0);
		struct mag_scale mscale = {
			mag_offset[0],
			1.0f,
			mag_offset[1],
			1.0f,
			mag_offset[2],
			1.0f,
		};
		if (OK != ioctl(fd, MAGIOCSSCALE, (long unsigned int)&mscale))
			warn("WARNING: failed to set scale / offsets for mag");
		close(fd);

		/* auto-save to EEPROM */
		int save_ret = pm_save_eeprom(false);
		if(save_ret != 0) {
			warn("WARNING: auto-save of params to EEPROM failed");
		}
		
		char buf[50];
		sprintf(buf, "[commander] mag cal: x:%d y:%d z:%d mGa", (int)(mag_offset[0]*1000), (int)(mag_offset[1]*1000), (int)(mag_offset[2]*1000));
		mavlink_log_info(mavlink_fd, buf);
		mavlink_log_info(mavlink_fd, "[commander] mag calibration done");
	} else {
		mavlink_log_info(mavlink_fd, "[commander] mag calibration FAILED (NaN)");
	}

<<<<<<< HEAD
	mavlink_log_info(mavlink_fd, "[commander] mag cal finished");

=======
>>>>>>> 3ccc6849
	close(sub_sensor_combined);
}

void do_gyro_calibration(int status_pub, struct vehicle_status_s *status)
{
	/* set to gyro calibration mode */
	status->flag_preflight_gyro_calibration = true;
	state_machine_publish(status_pub, status, mavlink_fd);

	const int calibration_count = 5000;

	int sub_sensor_combined = orb_subscribe(ORB_ID(sensor_combined));
	struct sensor_combined_s raw;

	int calibration_counter = 0;
	float gyro_offset[3] = {0.0f, 0.0f, 0.0f};

	/* set offsets to zero */
	int fd = open(GYRO_DEVICE_PATH, 0);
	struct gyro_scale gscale_null = { 
		0.0f,
		1.0f,
		0.0f,
		1.0f,
		0.0f,
		1.0f,
	};
	if (OK != ioctl(fd, GYROIOCSSCALE, (long unsigned int)&gscale_null))
		warn("WARNING: failed to set scale / offsets for gyro");
	close(fd);

	while (calibration_counter < calibration_count) {

		/* wait blocking for new data */
		struct pollfd fds[1] = { { .fd = sub_sensor_combined, .events = POLLIN } };

		if (poll(fds, 1, 1000)) {
			orb_copy(ORB_ID(sensor_combined), sub_sensor_combined, &raw);
			gyro_offset[0] += raw.gyro_rad_s[0];
			gyro_offset[1] += raw.gyro_rad_s[1];
			gyro_offset[2] += raw.gyro_rad_s[2];
			calibration_counter++;
		} else {
			/* any poll failure for 1s is a reason to abort */
			mavlink_log_info(mavlink_fd, "[commander] gyro calibration aborted, retry");
			return;
		}
	}

	gyro_offset[0] = gyro_offset[0] / calibration_count;
	gyro_offset[1] = gyro_offset[1] / calibration_count;
	gyro_offset[2] = gyro_offset[2] / calibration_count;

	/* exit gyro calibration mode */
	status->flag_preflight_gyro_calibration = false;
	state_machine_publish(status_pub, status, mavlink_fd);

	if (isfinite(gyro_offset[0]) && isfinite(gyro_offset[1]) && isfinite(gyro_offset[2])) {

		if (param_set(param_find("SENS_GYRO_XOFF"), &(gyro_offset[0]))) {
			mavlink_log_critical(mavlink_fd, "[commander] Setting X gyro offset failed!");
		}
		
		if (param_set(param_find("SENS_GYRO_YOFF"), &(gyro_offset[1]))) {
			mavlink_log_critical(mavlink_fd, "[commander] Setting Y gyro offset failed!");
		}

		if (param_set(param_find("SENS_GYRO_ZOFF"), &(gyro_offset[2]))) {
			mavlink_log_critical(mavlink_fd, "[commander] Setting Z gyro offset failed!");
		}

		/* set offsets to actual value */
		fd = open(GYRO_DEVICE_PATH, 0);
		struct gyro_scale gscale = { 
			gyro_offset[0],
			1.0f,
			gyro_offset[1],
			1.0f,
			gyro_offset[2],
			1.0f,
		};
		if (OK != ioctl(fd, GYROIOCSSCALE, (long unsigned int)&gscale))
			warn("WARNING: failed to set scale / offsets for gyro");
		close(fd);

		/* auto-save to EEPROM */
		int save_ret = pm_save_eeprom(false);
		if(save_ret != 0) {
			warn("WARNING: auto-save of params to EEPROM failed");
		}

		// char buf[50];
		// sprintf(buf, "cal: x:%8.4f y:%8.4f z:%8.4f", (double)gyro_offset[0], (double)gyro_offset[1], (double)gyro_offset[2]);
		// mavlink_log_info(mavlink_fd, buf);
		mavlink_log_info(mavlink_fd, "[commander] gyro calibration done");
	} else {
		mavlink_log_info(mavlink_fd, "[commander] gyro calibration FAILED (NaN)");
	}

	close(sub_sensor_combined);
}

void do_accel_calibration(int status_pub, struct vehicle_status_s *status)
{
	/* announce change */

	mavlink_log_info(mavlink_fd, "[commander] keep it level and still");
	/* set to accel calibration mode */
	status->flag_preflight_accel_calibration = true;
	state_machine_publish(status_pub, status, mavlink_fd);

	const int calibration_count = 2500;

	int sub_sensor_combined = orb_subscribe(ORB_ID(sensor_combined));
	struct sensor_combined_s raw;

	int calibration_counter = 0;
	float accel_offset[3] = {0.0f, 0.0f, 0.0f};

	int fd = open(ACCEL_DEVICE_PATH, 0);
	struct accel_scale ascale_null = {
		0.0f,
		1.0f,
		0.0f,
		1.0f,
		0.0f,
		1.0f,
	};
	if (OK != ioctl(fd, ACCELIOCSSCALE, (long unsigned int)&ascale_null))
		warn("WARNING: failed to set scale / offsets for accel");
	close(fd);
	while (calibration_counter < calibration_count) {

		/* wait blocking for new data */
		struct pollfd fds[1] = { { .fd = sub_sensor_combined, .events = POLLIN } };

		if (poll(fds, 1, 1000)) {
			orb_copy(ORB_ID(sensor_combined), sub_sensor_combined, &raw);
			accel_offset[0] += raw.accelerometer_m_s2[0];
			accel_offset[1] += raw.accelerometer_m_s2[1];
			accel_offset[2] += raw.accelerometer_m_s2[2];
			calibration_counter++;
		} else {
			/* any poll failure for 1s is a reason to abort */
			mavlink_log_info(mavlink_fd, "[commander] acceleration calibration aborted");
			return;
		}
	}
	accel_offset[0] = accel_offset[0] / calibration_count;
	accel_offset[1] = accel_offset[1] / calibration_count;
	accel_offset[2] = accel_offset[2] / calibration_count;

	if (isfinite(accel_offset[0]) && isfinite(accel_offset[1]) && isfinite(accel_offset[2])) {
		
		/* add the removed length from x / y to z, since we induce a scaling issue else */
		float total_len = sqrtf(accel_offset[0]*accel_offset[0] + accel_offset[1]*accel_offset[1] + accel_offset[2]*accel_offset[2]);

		/* if length is correct, zero results here */
		accel_offset[2] = accel_offset[2] + total_len;

		float scale = 9.80665f / total_len;

		if (param_set(param_find("SENS_ACC_XOFF"), &(accel_offset[0]))) {
			mavlink_log_critical(mavlink_fd, "[commander] Setting X accel offset failed!");
		}
		
		if (param_set(param_find("SENS_ACC_YOFF"), &(accel_offset[1]))) {
			mavlink_log_critical(mavlink_fd, "[commander] Setting Y accel offset failed!");
		}

		if (param_set(param_find("SENS_ACC_ZOFF"), &(accel_offset[2]))) {
			mavlink_log_critical(mavlink_fd, "[commander] Setting Z accel offset failed!");
		}

		if (param_set(param_find("SENS_ACC_XSCALE"), &(scale))) {
			mavlink_log_critical(mavlink_fd, "[commander] Setting X accel offset failed!");
		}
		
		if (param_set(param_find("SENS_ACC_YSCALE"), &(scale))) {
			mavlink_log_critical(mavlink_fd, "[commander] Setting Y accel offset failed!");
		}

		if (param_set(param_find("SENS_ACC_ZSCALE"), &(scale))) {
			mavlink_log_critical(mavlink_fd, "[commander] Setting Z accel offset failed!");
		}

		fd = open(ACCEL_DEVICE_PATH, 0);
		struct accel_scale ascale = {
			accel_offset[0],
			scale,
			accel_offset[1],
			scale,
			accel_offset[2],
			scale,
		};
		if (OK != ioctl(fd, ACCELIOCSSCALE, (long unsigned int)&ascale))
			warn("WARNING: failed to set scale / offsets for accel");
		close(fd);

		/* auto-save to EEPROM */
		int save_ret = pm_save_eeprom(false);
		if(save_ret != 0) {
			warn("WARNING: auto-save of params to EEPROM failed");
		}

		//char buf[50];
		//sprintf(buf, "[commander] accel cal: x:%8.4f y:%8.4f z:%8.4f\n", (double)accel_offset[0], (double)accel_offset[1], (double)accel_offset[2]);
		//mavlink_log_info(mavlink_fd, buf);
		mavlink_log_info(mavlink_fd, "[commander] accel calibration done");
	} else {
		mavlink_log_info(mavlink_fd, "[commander] accel calibration FAILED (NaN)");
	}

	/* exit accel calibration mode */
	status->flag_preflight_accel_calibration = false;
	state_machine_publish(status_pub, status, mavlink_fd);

	close(sub_sensor_combined);
}



void handle_command(int status_pub, struct vehicle_status_s *current_vehicle_status, struct vehicle_command_s *cmd)
{
	/* result of the command */
	uint8_t result = MAV_RESULT_UNSUPPORTED;


	/* supported command handling start */

	/* request to set different system mode */
	switch (cmd->command) {
		case MAV_CMD_DO_SET_MODE:
		{
			if (OK == update_state_machine_mode_request(status_pub, current_vehicle_status, mavlink_fd, (uint8_t)cmd->param1)) {
				result = MAV_RESULT_ACCEPTED;
			} else {
				result = MAV_RESULT_DENIED;
			}
		}
		break;

		case MAV_CMD_COMPONENT_ARM_DISARM: {
			/* request to arm */
			if ((int)cmd->param1 == 1) {
				if (OK == update_state_machine_mode_request(status_pub, current_vehicle_status, mavlink_fd, VEHICLE_MODE_FLAG_SAFETY_ARMED)) {
					result = MAV_RESULT_ACCEPTED;
				} else {
					result = MAV_RESULT_DENIED;
				}
			/* request to disarm */
			} else if ((int)cmd->param1 == 0) {
				if (OK == update_state_machine_mode_request(status_pub, current_vehicle_status, mavlink_fd, VEHICLE_MODE_FLAG_SAFETY_ARMED)) {
					result = MAV_RESULT_ACCEPTED;
				} else {
					result = MAV_RESULT_DENIED;
				}
			}
		}
		break;

		/* request for an autopilot reboot */
		case MAV_CMD_PREFLIGHT_REBOOT_SHUTDOWN: {
			if ((int)cmd->param1 == 1) {
				if (OK == do_state_update(status_pub, current_vehicle_status, mavlink_fd, SYSTEM_STATE_REBOOT)) {
					/* SPECIAL CASE: SYSTEM WILL NEVER RETURN HERE */
					result = MAV_RESULT_ACCEPTED;
				} else {
					/* system may return here */
					result = MAV_RESULT_DENIED;
				}
			}
		}
		break;

		case PX4_CMD_CONTROLLER_SELECTION: {
			bool changed = false;
			if ((int)cmd->param1 != (int)current_vehicle_status->flag_control_rates_enabled) {
				current_vehicle_status->flag_control_rates_enabled = cmd->param1;
				changed = true;
			}
			if ((int)cmd->param2 != (int)current_vehicle_status->flag_control_attitude_enabled) {
				current_vehicle_status->flag_control_attitude_enabled = cmd->param2;
				changed = true;
			}
			if ((int)cmd->param3 != (int)current_vehicle_status->flag_control_velocity_enabled) {
				current_vehicle_status->flag_control_velocity_enabled = cmd->param3;
				changed = true;
			}
			if ((int)cmd->param4 != (int)current_vehicle_status->flag_control_position_enabled) {
				current_vehicle_status->flag_control_position_enabled = cmd->param4;
				changed = true;
			}

			if (changed) {
				/* publish current state machine */
				state_machine_publish(status_pub, current_vehicle_status, mavlink_fd);
			}
		}

//		/* request to land */
//		case MAV_CMD_NAV_LAND:
//		 {
//				//TODO: add check if landing possible
//				//TODO: add landing maneuver
//
//				if (0 == update_state_machine_custom_mode_request(status_pub, current_vehicle_status, SYSTEM_STATE_ARMED)) {
//					result = MAV_RESULT_ACCEPTED;
//		}		}
//		break;
//
//		/* request to takeoff */
//		case MAV_CMD_NAV_TAKEOFF:
//		{
//			//TODO: add check if takeoff possible
//			//TODO: add takeoff maneuver
//
//			if (0 == update_state_machine_custom_mode_request(status_pub, current_vehicle_status, SYSTEM_STATE_AUTO)) {
//				result = MAV_RESULT_ACCEPTED;
//			}
//		}
//		break;
//
		/* preflight calibration */
		case MAV_CMD_PREFLIGHT_CALIBRATION: {
			bool handled = false;

			/* gyro calibration */
			if ((int)(cmd->param1) == 1) {
				/* transition to calibration state */
				do_state_update(status_pub, &current_status, mavlink_fd, SYSTEM_STATE_PREFLIGHT);

				if (current_status.state_machine == SYSTEM_STATE_PREFLIGHT) {
					mavlink_log_info(mavlink_fd, "[commander] CMD starting gyro calibration");
					ioctl(buzzer, TONE_SET_ALARM, 2);
					do_gyro_calibration(status_pub, &current_status);
					mavlink_log_info(mavlink_fd, "[commander] CMD finished gyro calibration");
					ioctl(buzzer, TONE_SET_ALARM, 2);
					do_state_update(status_pub, &current_status, mavlink_fd, SYSTEM_STATE_STANDBY);
					result = MAV_RESULT_ACCEPTED;
				} else {
					mavlink_log_critical(mavlink_fd, "[commander] REJECTING gyro calibration");
					result = MAV_RESULT_DENIED;
				}
				handled = true;
			}

			/* magnetometer calibration */
			if ((int)(cmd->param2) == 1) {
				/* transition to calibration state */
				do_state_update(status_pub, &current_status, mavlink_fd, SYSTEM_STATE_PREFLIGHT);

				if (current_status.state_machine == SYSTEM_STATE_PREFLIGHT) {
					mavlink_log_info(mavlink_fd, "[commander] CMD starting mag calibration");
					ioctl(buzzer, TONE_SET_ALARM, 2);
					do_mag_calibration(status_pub, &current_status);
					mavlink_log_info(mavlink_fd, "[commander] CMD finished mag calibration");
					ioctl(buzzer, TONE_SET_ALARM, 2);
					do_state_update(status_pub, &current_status, mavlink_fd, SYSTEM_STATE_STANDBY);
					result = MAV_RESULT_ACCEPTED;
				} else {
					mavlink_log_critical(mavlink_fd, "[commander] CMD REJECTING mag calibration");
					result = MAV_RESULT_DENIED;
				}
				handled = true;
			}

			/* accel calibration */
			if ((int)(cmd->param5) == 1) {
				/* transition to calibration state */
				do_state_update(status_pub, &current_status, mavlink_fd, SYSTEM_STATE_PREFLIGHT);

				if (current_status.state_machine == SYSTEM_STATE_PREFLIGHT) {
					mavlink_log_info(mavlink_fd, "[commander] CMD starting accel calibration");
					do_accel_calibration(status_pub, &current_status);
					mavlink_log_info(mavlink_fd, "[commander] CMD finished accel calibration");
					do_state_update(status_pub, &current_status, mavlink_fd, SYSTEM_STATE_STANDBY);
					result = MAV_RESULT_ACCEPTED;
				} else {
					mavlink_log_critical(mavlink_fd, "[commander] REJECTING accel calibration");
					result = MAV_RESULT_DENIED;
				}
				handled = true;
			}

			/* none found */
			if (!handled) {
				//fprintf(stderr, "[commander] refusing unsupported calibration request\n");
				mavlink_log_critical(mavlink_fd, "[commander] CMD refusing unsup. calib. request");
				result = MAV_RESULT_UNSUPPORTED;
			}
		}
		break;

		/*
		 * do not report an error for commands that are
		 * handled directly by MAVLink.
		 */
		case MAV_CMD_PREFLIGHT_STORAGE:
		break;

		default: {
			mavlink_log_critical(mavlink_fd, "[commander] refusing unsupported command");
			result = MAV_RESULT_UNSUPPORTED;
		}
		break;
	}

	/* supported command handling stop */


	/* send any requested ACKs */
	if (cmd->confirmation > 0) {
		/* send acknowledge command */
		// XXX TODO
	}

}

static void *orb_receive_loop(void *arg)  //handles status information coming from subsystems (present, enabled, health), these values do not indicate the quality (variance) of the signal
{
	/* Set thread name */
	prctl(PR_SET_NAME, "commander orb rcv", getpid());

	/* Subscribe to command topic */
	int subsys_sub = orb_subscribe(ORB_ID(subsystem_info));
	struct subsystem_info_s info;

	while (!thread_should_exit) {
		struct pollfd fds[1] = { { .fd = subsys_sub, .events = POLLIN } };

		if (poll(fds, 1, 5000) == 0) {
			/* timeout, but this is no problem, silently ignore */
		} else {
			/* got command */
			orb_copy(ORB_ID(subsystem_info), subsys_sub, &info);

			printf("Subsys changed: %d\n", (int)info.subsystem_type);
		}
	}

	close(subsys_sub);

	return NULL;
}



enum BAT_CHEM {
	BAT_CHEM_LITHIUM_POLYMERE = 0,
};

/*
 * Provides a coarse estimate of remaining battery power.
 *
 * The estimate is very basic and based on decharging voltage curves.
 *
 * @return the estimated remaining capacity in 0..1
 */
float battery_remaining_estimate_voltage(int cells, int chemistry, float voltage);

PARAM_DEFINE_FLOAT(BAT_V_EMPTY, 3.2f);
PARAM_DEFINE_FLOAT(BAT_V_FULL, 4.05f);

float battery_remaining_estimate_voltage(int cells, int chemistry, float voltage)
{
	float ret = 0;
	static param_t bat_volt_empty;
	static param_t bat_volt_full;
	static bool initialized = false;
	static unsigned int counter = 0;

	if (!initialized) {
		bat_volt_empty = param_find("BAT_V_EMPTY");
		bat_volt_full = param_find("BAT_V_FULL");
		initialized = true;
	}

	float chemistry_voltage_empty[1] = { 3.2f };
	float chemistry_voltage_full[1] = { 4.05f };

	if (counter % 100 == 0) {
		param_get(bat_volt_empty, &(chemistry_voltage_empty[0]));
		param_get(bat_volt_full, &(chemistry_voltage_full[0]));
	}
	counter++;

	ret = (voltage - cells * chemistry_voltage_empty[chemistry]) / (cells * (chemistry_voltage_full[chemistry] - chemistry_voltage_empty[chemistry]));

	/* limit to sane values */
	ret = (ret < 0) ? 0 : ret;
	ret = (ret > 1) ? 1 : ret;
	return ret;
}

static void
usage(const char *reason)
{
	if (reason)
		fprintf(stderr, "%s\n", reason);
	fprintf(stderr, "usage: deamon {start|stop|status} [-p <additional params>]\n\n");
	exit(1);
}

/**
 * The deamon app only briefly exists to start
 * the background job. The stack size assigned in the
 * Makefile does only apply to this management task.
 * 
 * The actual stack size should be set in the call
 * to task_create().
 */
int commander_main(int argc, char *argv[])
{
	if (argc < 1)
		usage("missing command");

	if (!strcmp(argv[1], "start")) {

		if (thread_running) {
			printf("commander already running\n");
			/* this is not an error */
			exit(0);
		}

		thread_should_exit = false;
		deamon_task = task_spawn("commander",
					 SCHED_DEFAULT,
					 SCHED_PRIORITY_MAX - 50,
					 8000,
					 commander_thread_main,
					 (argv) ? (const char **)&argv[2] : (const char **)NULL);
		thread_running = true;
		exit(0);
	}

	if (!strcmp(argv[1], "stop")) {
		thread_should_exit = true;
		exit(0);
	}

	if (!strcmp(argv[1], "status")) {
		if (thread_running) {
			printf("\tcommander is running\n");
		} else {
			printf("\tcommander not started\n");
		}
		exit(0);
	}

	usage("unrecognized command");
	exit(1);
}

int commander_thread_main(int argc, char *argv[])
{
	/* not yet initialized */
	commander_initialized = false;

	/* set parameters */
	failsafe_lowlevel_timeout_ms = 0;
	param_get(param_find("SYS_FAILSAVE_LL"), &failsafe_lowlevel_timeout_ms);

	/* welcome user */
	printf("[commander] I am in command now!\n");

	/* pthreads for command and subsystem info handling */
	// pthread_t command_handling_thread;
	pthread_t subsystem_info_thread;

	/* initialize */
	if (led_init() != 0) {
		fprintf(stderr, "[commander] ERROR: Failed to initialize leds\n");
	}

	if (buzzer_init() != 0) {
		fprintf(stderr, "[commander] ERROR: Failed to initialize buzzer\n");
	}

	mavlink_fd = open(MAVLINK_LOG_DEVICE, 0);

	if (mavlink_fd < 0) {
		fprintf(stderr, "[commander] ERROR: Failed to open MAVLink log stream, start mavlink app first.\n");
	}

	/* make sure we are in preflight state */
	memset(&current_status, 0, sizeof(current_status));
	current_status.state_machine = SYSTEM_STATE_PREFLIGHT;
	current_status.flag_system_armed = false;
	/* neither manual nor offboard control commands have been received */
	current_status.offboard_control_signal_found_once = false;
	current_status.rc_signal_found_once = false;
	/* mark all signals lost as long as they haven't been found */
	current_status.rc_signal_lost = true;
	current_status.offboard_control_signal_lost = true;

	/* advertise to ORB */
	stat_pub = orb_advertise(ORB_ID(vehicle_status), &current_status);
	/* publish current state machine */
	state_machine_publish(stat_pub, &current_status, mavlink_fd);

	if (stat_pub < 0) {
		printf("[commander] ERROR: orb_advertise for topic vehicle_status failed.\n");
		exit(ERROR);
	}

	mavlink_log_info(mavlink_fd, "[commander] system is running");

	/* create pthreads */
	pthread_attr_t subsystem_info_attr;
	pthread_attr_init(&subsystem_info_attr);
	pthread_attr_setstacksize(&subsystem_info_attr, 2048);
	pthread_create(&subsystem_info_thread, &subsystem_info_attr, orb_receive_loop, NULL);

	/* Start monitoring loop */
	uint16_t counter = 0;
	uint8_t flight_env;

	/* Initialize to 3.0V to make sure the low-pass loads below valid threshold */
	float battery_voltage = 12.0f;
	bool battery_voltage_valid = true;
	bool low_battery_voltage_actions_done = false;
	bool critical_battery_voltage_actions_done = false;
	uint8_t low_voltage_counter = 0;
	uint16_t critical_voltage_counter = 0;
	int16_t mode_switch_rc_value;
	float bat_remain = 1.0f;

	uint16_t stick_off_counter = 0;
	uint16_t stick_on_counter = 0;

	float hdop = 65535.0f;

	int gps_quality_good_counter = 0;

	/* Subscribe to manual control data */
	int sp_man_sub = orb_subscribe(ORB_ID(manual_control_setpoint));
	struct manual_control_setpoint_s sp_man;
	memset(&sp_man, 0, sizeof(sp_man));

	/* Subscribe to offboard control data */
	int sp_offboard_sub = orb_subscribe(ORB_ID(offboard_control_setpoint));
	struct offboard_control_setpoint_s sp_offboard;
	memset(&sp_offboard, 0, sizeof(sp_offboard));

	int gps_sub = orb_subscribe(ORB_ID(vehicle_gps_position));
	struct vehicle_gps_position_s gps;
	memset(&gps, 0, sizeof(gps));

	int sensor_sub = orb_subscribe(ORB_ID(sensor_combined));
	struct sensor_combined_s sensors;
	memset(&sensors, 0, sizeof(sensors));

	/* Subscribe to command topic */
	int cmd_sub = orb_subscribe(ORB_ID(vehicle_command));
	struct vehicle_command_s cmd;
	memset(&cmd, 0, sizeof(cmd));

	// uint8_t vehicle_state_previous = current_status.state_machine;
	float voltage_previous = 0.0f;

	uint64_t last_idle_time = 0;

	/* now initialized */
	commander_initialized = true;

	uint64_t start_time = hrt_absolute_time();
	uint64_t failsave_ll_start_time = 0;

	bool state_changed = true;

	while (!thread_should_exit) {

		/* Get current values */
		bool new_data;
		orb_check(sp_man_sub, &new_data);
		if (new_data) {
			orb_copy(ORB_ID(manual_control_setpoint), sp_man_sub, &sp_man);
		}

		orb_check(sp_offboard_sub, &new_data);
		if (new_data) {
			orb_copy(ORB_ID(offboard_control_setpoint), sp_offboard_sub, &sp_offboard);
		}
		orb_copy(ORB_ID(vehicle_gps_position), gps_sub, &gps);
		orb_copy(ORB_ID(sensor_combined), sensor_sub, &sensors);

		orb_check(cmd_sub, &new_data);
		if (new_data) {
			/* got command */
			orb_copy(ORB_ID(vehicle_command), cmd_sub, &cmd);

			/* handle it */
			handle_command(stat_pub, &current_status, &cmd);
		}

		battery_voltage = sensors.battery_voltage_v;
		battery_voltage_valid = sensors.battery_voltage_valid;

		/*
		 * Only update battery voltage estimate if voltage is
		 * valid and system has been running for two and a half seconds
		 */
		if (battery_voltage_valid && (hrt_absolute_time() - start_time > 2500000)) {
			bat_remain = battery_remaining_estimate_voltage(3, BAT_CHEM_LITHIUM_POLYMERE, battery_voltage);
		}

		/* Slow but important 8 Hz checks */
		if (counter % ((1000000 / COMMANDER_MONITORING_INTERVAL) / 8) == 0) {
			/* toggle activity (blue) led at 1 Hz in standby, 10 Hz in armed mode */
			if ((current_status.state_machine == SYSTEM_STATE_GROUND_READY ||
			     current_status.state_machine == SYSTEM_STATE_AUTO  ||
			     current_status.state_machine == SYSTEM_STATE_MANUAL)) {
				/* armed */
				led_toggle(LED_BLUE);

			} else if (counter % (1000000 / COMMANDER_MONITORING_INTERVAL) == 0) {
				/* not armed */
				led_toggle(LED_BLUE);
			}

			/* toggle error led at 5 Hz in HIL mode */
			if (current_status.flag_hil_enabled) {
				/* hil enabled */
				led_toggle(LED_AMBER);

			} else if (bat_remain < 0.3f && (low_voltage_counter > LOW_VOLTAGE_BATTERY_COUNTER_LIMIT)) {
				/* toggle error (red) at 5 Hz on low battery or error */
				led_toggle(LED_AMBER);

			} else {
				// /* Constant error indication in standby mode without GPS */
				// if (!current_status.gps_valid) {
				// 	led_on(LED_AMBER);

				// } else {
				// 	led_off(LED_AMBER);
				// }
			}

			if (counter % (1000000 / COMMANDER_MONITORING_INTERVAL) == 0) {
				/* compute system load */
				uint64_t interval_runtime = system_load.tasks[0].total_runtime - last_idle_time;

				if (last_idle_time > 0)
					current_status.load = 1000 - (interval_runtime / 1000);	//system load is time spent in non-idle

				last_idle_time = system_load.tasks[0].total_runtime;
			}
		}

		// // XXX Export patterns and threshold to parameters
		/* Trigger audio event for low battery */
		if (bat_remain < 0.1f && battery_voltage_valid && (counter % ((1000000 / COMMANDER_MONITORING_INTERVAL) / 4) == 0)) {
			/* For less than 10%, start be really annoying at 5 Hz */
			ioctl(buzzer, TONE_SET_ALARM, 0);
			ioctl(buzzer, TONE_SET_ALARM, 3);

		} else if (bat_remain < 0.1f && battery_voltage_valid && (counter % ((1000000 / COMMANDER_MONITORING_INTERVAL) / 4) == 2)) {
			ioctl(buzzer, TONE_SET_ALARM, 0);

		} else if (bat_remain < 0.2f && battery_voltage_valid && (counter % ((1000000 / COMMANDER_MONITORING_INTERVAL) / 2) == 0)) {
			/* For less than 20%, start be slightly annoying at 1 Hz */
			ioctl(buzzer, TONE_SET_ALARM, 0);
			ioctl(buzzer, TONE_SET_ALARM, 2);

		} else if (bat_remain < 0.2f && battery_voltage_valid && (counter % ((1000000 / COMMANDER_MONITORING_INTERVAL) / 2) == 2)) {
			ioctl(buzzer, TONE_SET_ALARM, 0);
		}

		/* Check battery voltage */
		/* write to sys_status */
		current_status.voltage_battery = battery_voltage;

		/* if battery voltage is getting lower, warn using buzzer, etc. */
		if (battery_voltage_valid && (bat_remain < 0.15f /* XXX MAGIC NUMBER */) && (false == low_battery_voltage_actions_done)) { //TODO: add filter, or call emergency after n measurements < VOLTAGE_BATTERY_MINIMAL_MILLIVOLTS

			if (low_voltage_counter > LOW_VOLTAGE_BATTERY_COUNTER_LIMIT) {
				low_battery_voltage_actions_done = true;
				mavlink_log_critical(mavlink_fd, "[commander] WARNING! LOW BATTERY!");
			}

			low_voltage_counter++;
		}

		/* Critical, this is rather an emergency, kill signal to sdlog and change state machine */
		else if (battery_voltage_valid && (bat_remain < 0.1f /* XXX MAGIC NUMBER */) && (false == critical_battery_voltage_actions_done && true == low_battery_voltage_actions_done)) {
			if (critical_voltage_counter > CRITICAL_VOLTAGE_BATTERY_COUNTER_LIMIT) {
				critical_battery_voltage_actions_done = true;
				mavlink_log_critical(mavlink_fd, "[commander] EMERGENCY! CIRITICAL BATTERY!");
				state_machine_emergency(stat_pub, &current_status, mavlink_fd);
			}

			critical_voltage_counter++;

		} else {
			low_voltage_counter = 0;
			critical_voltage_counter = 0;
		}

		/* End battery voltage check */

		/* Check if last transition deserved an audio event */
// #warning This code depends on state that is no longer? maintained
// #if 0
// 		trigger_audio_alarm(vehicle_mode_previous, vehicle_state_previous, current_status.mode, current_status.state_machine);
// #endif

		/* only check gps fix if we are outdoor */
//		if (flight_env == PX4_FLIGHT_ENVIRONMENT_OUTDOOR) {
//
//			hdop = (float)(gps.eph) / 100.0f;
//
//			/* check if gps fix is ok */
//			if (gps.fix_type == GPS_FIX_TYPE_3D) { //TODO: is 2d-fix ok? //see http://en.wikipedia.org/wiki/Dilution_of_precision_%28GPS%29
//
//				if (gotfix_counter >= GPS_GOTFIX_COUNTER_REQUIRED) { //TODO: add also a required time?
//					update_state_machine_got_position_fix(stat_pub, &current_status);
//					gotfix_counter = 0;
//				} else {
//					gotfix_counter++;
//				}
//				nofix_counter = 0;
//
//				if (hdop < 5.0f) { //TODO: this should be a parameter
//					if (gps_quality_good_counter > GPS_QUALITY_GOOD_COUNTER_LIMIT) {
//						current_status.gps_valid = true;//--> position estimator can use the gps measurements
//					}
//
//					gps_quality_good_counter++;
//
//
////					if(counter%10 == 0)//for testing only
////						printf("gps_quality_good_counter = %u\n", gps_quality_good_counter);//for testing only
//
//				} else {
//					gps_quality_good_counter = 0;
//					current_status.gps_valid = false;//--> position estimator can not use the gps measurements
//				}
//
//			} else {
//				gps_quality_good_counter = 0;
//				current_status.gps_valid = false;//--> position estimator can not use the gps measurements
//
//				if (nofix_counter > GPS_NOFIX_COUNTER_LIMIT) { //TODO: add also a timer limit?
//					update_state_machine_no_position_fix(stat_pub, &current_status);
//					nofix_counter = 0;
//				} else {
//					nofix_counter++;
//				}
//				gotfix_counter = 0;
//			}
//
//		}
//
//
//		if (flight_env == PX4_FLIGHT_ENVIRONMENT_TESTING) //simulate position fix for quick indoor tests
		//update_state_machine_got_position_fix(stat_pub, &current_status, mavlink_fd);
		/* end: check gps */


		/* ignore RC signals if in offboard control mode */
		if (!current_status.offboard_control_signal_found_once && sp_man.timestamp != 0) {
			/* Start RC state check */

			if ((hrt_absolute_time() - sp_man.timestamp) < 100000) {

				/* check if left stick is in lower left position --> switch to standby state */
				if ((sp_man.yaw < -STICK_ON_OFF_LIMIT) && sp_man.throttle < STICK_THRUST_RANGE*0.2f) { //TODO: remove hardcoded values
					if (stick_off_counter > STICK_ON_OFF_COUNTER_LIMIT) {
						update_state_machine_disarm(stat_pub, &current_status, mavlink_fd);
						stick_on_counter = 0;

					} else {
						stick_off_counter++;
						stick_on_counter = 0;
					}
				}

				/* check if left stick is in lower right position --> arm */
				if (sp_man.yaw > STICK_ON_OFF_LIMIT && sp_man.throttle < STICK_THRUST_RANGE*0.2f) { //TODO: remove hardcoded values
					if (stick_on_counter > STICK_ON_OFF_COUNTER_LIMIT) {
						update_state_machine_arm(stat_pub, &current_status, mavlink_fd);
						stick_on_counter = 0;

					} else {
						stick_on_counter++;
						stick_off_counter = 0;
					}
				}
				//printf("RC: y:%i/t:%i s:%i chans: %i\n", rc_yaw_scale, rc_throttle_scale, mode_switch_rc_value, rc.chan_count);

				if (sp_man.override_mode_switch > STICK_ON_OFF_LIMIT) {
					update_state_machine_mode_manual(stat_pub, &current_status, mavlink_fd);

				} else if (sp_man.override_mode_switch < -STICK_ON_OFF_LIMIT) {
					update_state_machine_mode_auto(stat_pub, &current_status, mavlink_fd);

				} else {
					update_state_machine_mode_stabilized(stat_pub, &current_status, mavlink_fd);
				}

				/* handle the case where RC signal was regained */
				if (!current_status.rc_signal_found_once) {
					current_status.rc_signal_found_once = true;
					mavlink_log_critical(mavlink_fd, "[commander] DETECTED RC SIGNAL FIRST TIME.");
				} else {
					if (current_status.rc_signal_lost) mavlink_log_critical(mavlink_fd, "[commander] RECOVERY - RC SIGNAL GAINED!");
				}

				current_status.rc_signal_cutting_off = false;
				current_status.rc_signal_lost = false;
				current_status.rc_signal_lost_interval = 0;

			} else {
				static uint64_t last_print_time = 0;
				/* print error message for first RC glitch and then every 5 s / 5000 ms) */
				if (!current_status.rc_signal_cutting_off || ((hrt_absolute_time() - last_print_time) > 5000000)) {
					/* only complain if the offboard control is NOT active */
					current_status.rc_signal_cutting_off = true;
					mavlink_log_critical(mavlink_fd, "[commander] CRITICAL - NO REMOTE SIGNAL!");
					last_print_time = hrt_absolute_time();
				}
				/* flag as lost and update interval since when the signal was lost (to initiate RTL after some time) */
				current_status.rc_signal_lost_interval = hrt_absolute_time() - sp_man.timestamp;

				/* if the RC signal is gone for a full second, consider it lost */
				if (current_status.rc_signal_lost_interval > 1000000) {
					current_status.rc_signal_lost = true;
					current_status.failsave_lowlevel = true;
					state_changed = true;
				}

				// if (hrt_absolute_time() - current_status.failsave_ll_start_time > failsafe_lowlevel_timeout_ms*1000) {
				// 	publish_armed_status(&current_status);
				// }
			}
		}

		


		/* End mode switch */

		/* END RC state check */


		/* State machine update for offboard control */
		if (!current_status.rc_signal_found_once && sp_offboard.timestamp != 0) {
			if ((hrt_absolute_time() - sp_offboard.timestamp) < 5000000) {

				/* decide about attitude control flag, enable in att/pos/vel */
				bool attitude_ctrl_enabled = (sp_offboard.mode == OFFBOARD_CONTROL_MODE_DIRECT_ATTITUDE ||
					 sp_offboard.mode == OFFBOARD_CONTROL_MODE_DIRECT_VELOCITY ||
					 sp_offboard.mode == OFFBOARD_CONTROL_MODE_DIRECT_POSITION);

				/* decide about rate control flag, enable it always XXX (for now) */
				bool rates_ctrl_enabled = true;

				/* set up control mode */
				if (current_status.flag_control_attitude_enabled != attitude_ctrl_enabled) {
					current_status.flag_control_attitude_enabled = attitude_ctrl_enabled;
					state_changed = true;
				}

				if (current_status.flag_control_rates_enabled != rates_ctrl_enabled) {
					current_status.flag_control_rates_enabled = rates_ctrl_enabled;
					state_changed = true;
				}

				/* handle the case where offboard control signal was regained */
				if (!current_status.offboard_control_signal_found_once) {
					current_status.offboard_control_signal_found_once = true;
					/* enable offboard control, disable manual input */
					current_status.flag_control_manual_enabled = false;
					current_status.flag_control_offboard_enabled = true;
					state_changed = true;
					
					mavlink_log_critical(mavlink_fd, "[commander] DETECTED OFFBOARD CONTROL SIGNAL FIRST TIME.");
				} else {
					if (current_status.offboard_control_signal_lost) {
						mavlink_log_critical(mavlink_fd, "[commander] RECOVERY - OFFBOARD CONTROL SIGNAL GAINED!");
						state_changed = true;
					}
				}

				current_status.offboard_control_signal_weak = false;
				current_status.offboard_control_signal_lost = false;
				current_status.offboard_control_signal_lost_interval = 0;

				/* arm / disarm on request */
				if (sp_offboard.armed && !current_status.flag_system_armed) {
					update_state_machine_arm(stat_pub, &current_status, mavlink_fd);
					/* switch to stabilized mode = takeoff */
					update_state_machine_mode_stabilized(stat_pub, &current_status, mavlink_fd);
				} else if (!sp_offboard.armed && current_status.flag_system_armed) {
					update_state_machine_disarm(stat_pub, &current_status, mavlink_fd);
				}

			} else {
				static uint64_t last_print_time = 0;
				/* print error message for first RC glitch and then every 5 s / 5000 ms) */
				if (!current_status.offboard_control_signal_weak || ((hrt_absolute_time() - last_print_time) > 5000000)) {
					current_status.offboard_control_signal_weak = true;
					mavlink_log_critical(mavlink_fd, "[commander] CRITICAL - NO OFFBOARD CONTROL SIGNAL!");
					last_print_time = hrt_absolute_time();
				}
				/* flag as lost and update interval since when the signal was lost (to initiate RTL after some time) */
				current_status.offboard_control_signal_lost_interval = hrt_absolute_time() - sp_offboard.timestamp;

				/* if the signal is gone for 0.1 seconds, consider it lost */
				if (current_status.offboard_control_signal_lost_interval > 100000) {
					current_status.offboard_control_signal_lost = true;
					current_status.failsave_lowlevel_start_time = hrt_absolute_time();
					current_status.failsave_lowlevel = true;

					/* kill motors after timeout */
					if (hrt_absolute_time() - current_status.failsave_lowlevel_start_time > failsafe_lowlevel_timeout_ms*1000) {
						state_changed = true;
					}
				}
			}
		}


		current_status.counter++;
		current_status.timestamp = hrt_absolute_time();


		/* If full run came back clean, transition to standby */
		if (current_status.state_machine == SYSTEM_STATE_PREFLIGHT &&
		    current_status.flag_preflight_gyro_calibration == false &&
		    current_status.flag_preflight_mag_calibration == false &&
		    current_status.flag_preflight_accel_calibration == false) {
		    	/* All ok, no calibration going on, go to standby */
			do_state_update(stat_pub, &current_status, mavlink_fd, SYSTEM_STATE_STANDBY);
		}

		/* publish at least with 1 Hz */
		if (counter % (1000000 / COMMANDER_MONITORING_INTERVAL) == 0 || state_changed) {
			publish_armed_status(&current_status);
			orb_publish(ORB_ID(vehicle_status), stat_pub, &current_status);
			state_changed = false;
		}

		/* Store old modes to detect and act on state transitions */
		voltage_previous = current_status.voltage_battery;

		fflush(stdout);
		counter++;
		usleep(COMMANDER_MONITORING_INTERVAL);
	}

	/* wait for threads to complete */
	// pthread_join(command_handling_thread, NULL);
	pthread_join(subsystem_info_thread, NULL);

	/* close fds */
	led_deinit();
	buzzer_deinit();
	close(sp_man_sub);
	close(sp_offboard_sub);
	close(gps_sub);
	close(sensor_sub);
	close(cmd_sub);

	printf("[commander] exiting..\n");
	fflush(stdout);

	thread_running = false;

	return 0;
}
<|MERGE_RESOLUTION|>--- conflicted
+++ resolved
@@ -384,13 +384,6 @@
 		}
 	}
 
-<<<<<<< HEAD
-	usleep(200000);
-
-	mavlink_log_info(mavlink_fd, "[commander] mag calibration done");
-
-=======
->>>>>>> 3ccc6849
 	/* disable calibration mode */
 	status->flag_preflight_mag_calibration = false;
 	state_machine_publish(status_pub, status, mavlink_fd);
@@ -413,19 +406,7 @@
 	mag_offset[1] = (mag_max[1] + mag_min[1]) / 2.0f;
 	mag_offset[2] = (mag_max[2] + mag_min[2]) / 2.0f;
 
-<<<<<<< HEAD
-	if (!isfinite(mag_offset[0]) || !isfinite(mag_offset[1]) || !isfinite(mag_offset[2]))
-	{
-		mavlink_log_info(mavlink_fd, "[commander] mag cal aborted: NaN");
-	}
-
-	//char buf[52];
-
-	//sprintf(buf, "mag off x: %4.4f, y: %4.4f, z: %4.4f\n",(double)mag_offset[0],(double)mag_offset[0],(double)mag_offset[2]);
-	//mavlink_log_info(mavlink_fd, buf);
-=======
 	if (isfinite(mag_offset[0]) && isfinite(mag_offset[1]) && isfinite(mag_offset[2])) {
->>>>>>> 3ccc6849
 
 		/* announce and set new offset */
 
@@ -460,19 +441,14 @@
 			warn("WARNING: auto-save of params to EEPROM failed");
 		}
 		
-		char buf[50];
-		sprintf(buf, "[commander] mag cal: x:%d y:%d z:%d mGa", (int)(mag_offset[0]*1000), (int)(mag_offset[1]*1000), (int)(mag_offset[2]*1000));
-		mavlink_log_info(mavlink_fd, buf);
+		// char buf[50];
+		// sprintf(buf, "[commander] mag cal: x:%d y:%d z:%d mGa", (int)(mag_offset[0]*1000), (int)(mag_offset[1]*1000), (int)(mag_offset[2]*1000));
+		// mavlink_log_info(mavlink_fd, buf);
 		mavlink_log_info(mavlink_fd, "[commander] mag calibration done");
 	} else {
 		mavlink_log_info(mavlink_fd, "[commander] mag calibration FAILED (NaN)");
 	}
 
-<<<<<<< HEAD
-	mavlink_log_info(mavlink_fd, "[commander] mag cal finished");
-
-=======
->>>>>>> 3ccc6849
 	close(sub_sensor_combined);
 }
 
